--- conflicted
+++ resolved
@@ -5,35 +5,22 @@
 @export var player_scene: PackedScene = preload("res://scenes/games/pool_royale/player.tscn")
 @export var default_countdown: float = 3.0
 
-<<<<<<< HEAD
-@onready var game_config_manager := GameConfigManager.new(self)
-=======
 var state: GAME_STATE = GAME_STATE.WAITING
-var viewers: Dictionary = {}
 var viewers_to_add: Array = []
 
->>>>>>> 1a99af57
 @onready var viewer_container: Node2D = $ViewerContainer
 @onready var waiting: Label = $CanvasLayer/Waiting
 @onready var countdown: Label = $CanvasLayer/Countdown
-#@onready var join_next_round: Label = $JoinNextRound
-#@onready var how_to_play: Label = $HowToPlay
 
 var state: GAME_STATE = GAME_STATE.WAITING
 var viewer_avatars: Dictionary = {}
 
 func _ready() -> void:
-<<<<<<< HEAD
 	Viewers.viewer_joined.connect(on_viewer_joined)
 	Viewers.viewer_left.connect(on_viewer_left)
 
-=======
 	GameConfigManager.load_config()
 
-	GiftSingleton.viewer_joined.connect(on_viewer_joined)
-	GiftSingleton.viewer_left.connect(on_viewer_left)
-	GiftSingleton.user_left_chat.connect(on_viewer_left_chat)
->>>>>>> 1a99af57
 	# Command: !fire 90
 	GiftSingleton.add_command("fire", on_viewer_fire, 2, 2)
 	GiftSingleton.add_alias("fire", "f")
